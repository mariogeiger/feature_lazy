# pylint: disable=C, R, bare-except, arguments-differ, no-member, undefined-loop-variable
import argparse
import copy
import os
import subprocess
from functools import partial
from time import perf_counter

import torch

from arch import CV, FC, FixedAngles, FixedWeights, Wide_ResNet, Conv1d
from arch.mnas import MnasNetLike
from arch.swish import swish
from dataset import get_binary_dataset
from dynamics import train_kernel, train_regular, loglinspace
from kernels import compute_kernels


def loss_func(args, f, y):
    if args.loss == 'hinge':
        return (args.loss_margin - args.alpha * f * y).relu() / args.alpha
    if args.loss == 'softhinge':
        sp = partial(torch.nn.functional.softplus, beta=args.loss_beta)
        return sp(args.loss_margin - args.alpha * f * y) / args.alpha
    if args.loss == 'qhinge':
        return 0.5 * (args.loss_margin - args.alpha * f * y).relu().pow(2) / args.alpha


def loss_func_prime(args, f, y):
    if args.loss == 'hinge':
        return -((args.loss_margin - args.alpha * f * y) > 0) * y
    if args.loss == 'softhinge':
        return -torch.sigmoid(args.loss_beta * (args.loss_margin - args.alpha * f * y)) * y
    if args.loss == 'qhinge':
        return -(args.loss_margin - args.alpha * f * y).relu() * y


class SplitEval(torch.nn.Module):
    def __init__(self, f, size):
        super().__init__()
        self.f = f
        self.size = size

    def forward(self, x):
        return torch.cat([self.f(x[i: i + self.size]) for i in range(0, len(x), self.size)])


def run_kernel(args, ktrtr, ktetr, ktete, f, xtr, ytr, xte, yte):
    assert args.f0 == 1

    assert ktrtr.shape == (len(xtr), len(xtr))
    assert ktetr.shape == (len(xte), len(xtr))
    assert ktete.shape == (len(xte), len(xte))
    assert len(yte) == len(xte)
    assert len(ytr) == len(xtr)

    tau = args.tau_over_h * args.h
    if args.tau_alpha_crit is not None:
        tau *= min(1, args.tau_alpha_crit / args.alpha)

    margin = 0

    checkpoint_generator = loglinspace(100, 100 * 100)
    checkpoint = next(checkpoint_generator)

    wall = perf_counter()
    dynamics = []
    for state, otr, _velo, grad in train_kernel(ktrtr, ytr, tau, args.alpha, partial(loss_func_prime, args), args.max_dgrad, args.max_dout):
        save_outputs = args.save_outputs
        save = stop = False

        if state['step'] == checkpoint:
            checkpoint = next(checkpoint_generator)
            save = True
        if torch.isnan(otr).any():
            save = stop = True
        if wall + args.train_time < perf_counter():
            save = save_outputs = stop = True
        mind = (args.alpha * otr * ytr).min().item()
        if mind > margin:
            margin += 0.5
            save = save_outputs = True
        if mind > args.stop_margin:
            save = save_outputs = stop = True

<<<<<<< HEAD
        if (args.alpha * otr * ytr).min().item() > args.stop_margin:
            save_outputs = True
            stop = True
=======
        if not save:
            continue
>>>>>>> bc895976

        state['grad_norm'] = grad.norm().item()
        state['wall'] = perf_counter() - wall

        state['train'] = {
            'loss': loss_func(args, otr, ytr).mean().item(),
            'aloss': args.alpha * loss_func(args, otr, ytr).mean().item(),
            'err': (otr * ytr <= 0).double().mean().item(),
            'nd': (args.alpha * otr * ytr < args.stop_margin).long().sum().item(),
            'mind': (args.alpha * otr * ytr).min().item(),
            'dfnorm': otr.pow(2).mean().sqrt(),
            'outputs': otr if save_outputs else None,
            'labels': ytr if save_outputs else None,
        }
        state['test'] = None

        if save_outputs:
            c = torch.lstsq(otr.view(-1, 1), ktrtr).solution.flatten()

            if len(xte) > len(xtr):
                from hessian import gradient
                a = gradient(f(xtr) @ c, f.parameters())
                ote = torch.stack([gradient(f(x[None]), f.parameters()) @ a for x in xte])
            else:
                ote = ktetr @ c

            state['test'] = {
                'loss': loss_func(args, ote, yte).mean().item(),
                'aloss': args.alpha * loss_func(args, ote, yte).mean().item(),
                'err': (ote * yte <= 0).double().mean().item(),
                'nd': (args.alpha * ote * yte < args.stop_margin).long().sum().item(),
                'mind': (args.alpha * ote * yte).min().item(),
                'dfnorm': ote.pow(2).mean().sqrt(),
                'outputs': ote,
                'labels': yte,
            }

        print(("[i={d[step]:d} t={d[t]:.2e} wall={d[wall]:.0f}] [dt={d[dt]:.1e} dgrad={d[dgrad]:.1e} dout={d[dout]:.1e}]"
              + " [train aL={d[train][aloss]:.2e} err={d[train][err]:.2f} nd={d[train][nd]}/{ptr}]").format(d=state, ptr=len(xtr)), flush=True)
        dynamics.append(state)

        out = {
            'dynamics': dynamics,
            'kernel': {
                'train': {
                    'value': ktrtr.cpu() if args.store_kernel == 1 else None,
                    'diag': ktrtr.diag(),
                    'mean': ktrtr.mean(),
                    'std': ktrtr.std(),
                    'norm': ktrtr.norm(),
                },
                'test': {
                    'value': ktete.cpu() if args.store_kernel == 1 else None,
                    'diag': ktete.diag(),
                    'mean': ktete.mean(),
                    'std': ktete.std(),
                    'norm': ktete.norm(),
                },
            },
        }

        yield out
        if stop:
            break


def run_regular(args, f0, xtr, ytr, xte, yte):

    with torch.no_grad():
        ote0 = f0(xte)

    if args.f0 == 0:
        ote0 = torch.zeros_like(ote0)

    tau = args.tau_over_h * args.h
    if args.tau_alpha_crit is not None:
        tau *= min(1, args.tau_alpha_crit / args.alpha)

    best_test_error = 1
    wall_best_test_error = perf_counter()
    tmp_outputs_index = -1
    margin = 0

    checkpoint_generator = loglinspace(100, 100 * 100)
    checkpoint = next(checkpoint_generator)

    wall = perf_counter()
    dynamics = []
    for state, f, otr, otr0, grad in train_regular(f0, xtr, ytr, tau, args.alpha, partial(loss_func, args), bool(args.f0), args.chunk, args.max_dgrad, args.max_dout):
        otr = otr - otr0

        save_outputs = args.save_outputs
        save = stop = False

        if state['step'] == checkpoint:
            checkpoint = next(checkpoint_generator)
            save = True
        if torch.isnan(otr).any():
            save = stop = True
        if wall + args.train_time < perf_counter():
            save = save_outputs = stop = True
        if args.wall_max_early_stopping is not None and wall_best_test_error + args.wall_max_early_stopping < perf_counter():
            save = save_outputs = stop = True
        mind = (args.alpha * otr * ytr).min().item()
        if mind > margin:
            margin += 0.5
            save = save_outputs = True
        if mind > args.stop_margin:
            save = save_outputs = stop = True

        if not save:
            continue

        with torch.no_grad():
            ote = f(xte) - ote0

        test_err = (ote * yte <= 0).double().mean().item()
        if test_err < best_test_error:
            if tmp_outputs_index != -1:
                dynamics[tmp_outputs_index]['train']['outputs'] = None
                dynamics[tmp_outputs_index]['train']['labels'] = None
                dynamics[tmp_outputs_index]['test']['outputs'] = None
                dynamics[tmp_outputs_index]['test']['labels'] = None

            best_test_error = test_err
            wall_best_test_error = perf_counter()
            if not save_outputs:
                tmp_outputs_index = len(dynamics)
                save_outputs = True

<<<<<<< HEAD
        if (args.alpha * otr * ytr).min() > margin:
            margin += 0.5
            save_outputs = True
            if tmp_outputs_index == len(dynamics):
                tmp_outputs_index = -1

        if (args.alpha * otr * ytr).min().item() > args.stop_margin:
            save_outputs = True
            stop = True
            if tmp_outputs_index == len(dynamics):
                tmp_outputs_index = -1
=======
        state['grad_norm'] = grad.norm().item()
        state['wall'] = perf_counter() - wall
        state['norm'] = sum(p.norm().pow(2) for p in f.parameters()).sqrt().item()
        state['dnorm'] = sum((p0 - p).norm().pow(2) for p0, p in zip(f0.parameters(), f.parameters())).sqrt().item()
>>>>>>> bc895976

        if args.arch == 'fc':
            def getw(f, i):
                return torch.cat(list(getattr(f.f, "W{}".format(i))))
            state['wnorm'] = [getw(f, i).norm().item() for i in range(f.f.L + 1)]
            state['dwnorm'] = [(getw(f, i) - getw(f0, i)).norm().item() for i in range(f.f.L + 1)]

        state['state'] = copy.deepcopy(f.state_dict()) if save_outputs and (args.save_state == 1) else None
        state['train'] = {
            'loss': loss_func(args, otr, ytr).mean().item(),
            'aloss': args.alpha * loss_func(args, otr, ytr).mean().item(),
            'err': (otr * ytr <= 0).double().mean().item(),
            'nd': (args.alpha * otr * ytr < args.stop_margin).long().sum().item(),
            'mind': (args.alpha * otr * ytr).min().item(),
            'dfnorm': otr.pow(2).mean().sqrt(),
            'fnorm': (otr + otr0).pow(2).mean().sqrt(),
            'outputs': otr if save_outputs else None,
            'labels': ytr if save_outputs else None,
        }
        state['test'] = {
            'loss': loss_func(args, ote, yte).mean().item(),
            'aloss': args.alpha * loss_func(args, ote, yte).mean().item(),
            'err': test_err,
            'nd': (args.alpha * ote * yte < args.stop_margin).long().sum().item(),
            'mind': (args.alpha * ote * yte).min().item(),
            'dfnorm': ote.pow(2).mean().sqrt(),
            'fnorm': (ote + ote0).pow(2).mean().sqrt(),
            'outputs': ote if save_outputs else None,
            'labels': yte if save_outputs else None,
        }
        print(
            (
                "[i={d[step]:d} t={d[t]:.2e} wall={d[wall]:.0f}] "
                + "[dt={d[dt]:.1e} dgrad={d[dgrad]:.1e} dout={d[dout]:.1e}] "
                + "[train aL={d[train][aloss]:.2e} err={d[train][err]:.2f} "
                + "nd={d[train][nd]}/{p} mind={d[train][mind]:.3f}] "
                + "[test aL={d[test][aloss]:.2e} err={d[test][err]:.2f}]"
            ).format(d=state, p=len(ytr)),
            flush=True
        )
        dynamics.append(state)

        out = {
            'dynamics': dynamics,
        }

        yield f, out
        if stop:
            break


def run_exp(args, f0, xtr, ytr, xtk, ytk, xte, yte):
    run = {
        'args': args,
        'N': sum(p.numel() for p in f0.parameters()),
        'finished': False,
    }

    if args.delta_kernel == 1 or args.init_kernel == 1:
        init_kernel = compute_kernels(f0, xtk, xte[:len(xtk)])

    if args.init_kernel == 1:
        for out in run_kernel(args, *init_kernel, f0, xtk, ytk, xte[:len(xtk)], yte[:len(xtk)]):
            run['init_kernel'] = out

    if args.init_kernel_ptr == 1:
        init_kernel_ptr = compute_kernels(f0, xtr, xte[:len(xtk)])
        for out in run_kernel(args, *init_kernel_ptr, f0, xtr, ytr, xte[:len(xtk)], yte[:len(xtk)]):
            run['init_kernel_ptr'] = out
        del init_kernel_ptr

    if args.delta_kernel == 1:
        init_kernel = (init_kernel[0].cpu(), init_kernel[2].cpu())
    elif args.init_kernel == 1:
        del init_kernel

    if args.regular == 1:
        if args.running_kernel:
            it = iter(args.running_kernel)
            al = next(it)
        else:
            al = -1
        wall = perf_counter()
        for f, out in run_regular(args, f0, xtr, ytr, xte, yte):
            run['regular'] = out
            if out['dynamics'][-1]['train']['aloss'] < al * out['dynamics'][0]['train']['aloss']:
                try:
                    al = next(it)
                except StopIteration:
                    al = 0

                running_kernel = compute_kernels(f, xtk, xte[:len(xtk)])
                for kout in run_kernel(args, *running_kernel, f, xtk, ytk, xte[:len(xtk)], yte[:len(xtk)]):
                    out['dynamics'][-1]['kernel'] = kout
                if args.ptr < args.ptk:
                    ktktk, ktetk, ktete = running_kernel
                    ktktk = ktktk[:len(xtr)][:, :len(xtr)]
                    ktetk = ktetk[:, :len(xtr)]
                    for kout in run_kernel(args, ktktk, ktetk, ktete, f, xtk[:len(xtr)], ytk[:len(xtr)], xte[:len(xtk)], yte[:len(xtk)]):
                        out['dynamics'][-1]['kernel_ptr'] = kout
                else:
                    out['dynamics'][-1]['kernel_ptr'] = out['dynamics'][-1]['kernel']
                out['dynamics'][-1]['state'] = copy.deepcopy(f.state_dict())

            if perf_counter() - wall > 120:
                wall = perf_counter()
                yield run
        yield run

        if args.delta_kernel == 1 or args.final_kernel == 1:
            final_kernel = compute_kernels(f, xtk, xte[:len(xtk)])
            if args.final_kernel_ptr == 1:
                ktktk, ktetk, ktete = final_kernel
                ktktk = ktktk[:len(xtr)][:, :len(xtr)]
                ktetk = ktetk[:, :len(xtr)]
                final_kernel_ptr = (ktktk, ktetk, ktete)

        elif args.final_kernel_ptr == 1:
            final_kernel_ptr = compute_kernels(f, xtk[:len(xtr)], xte[:len(xtk)])

        if args.final_kernel == 1:
            for out in run_kernel(args, *final_kernel, f, xtk, ytk, xte[:len(xtk)], yte[:len(xtk)]):
                run['final_kernel'] = out

        if args.final_kernel_ptr == 1:
            assert len(xtk) >= len(xtr)
            for out in run_kernel(args, *final_kernel_ptr, f, xtk[:len(xtr)], ytk[:len(xtr)], xte[:len(xtk)], yte[:len(xtk)]):
                run['final_kernel_ptr'] = out

        if args.delta_kernel == 1:
            final_kernel = (final_kernel[0].cpu(), final_kernel[2].cpu())
            run['delta_kernel'] = {
                'train': (init_kernel[0] - final_kernel[0]).norm().item(),
                'test': (init_kernel[1] - final_kernel[1]).norm().item(),
            }

    run['finished'] = True
    yield run


def init(args):
    torch.backends.cudnn.benchmark = True
    if args.dtype == 'float64':
        torch.set_default_dtype(torch.float64)
    if args.dtype == 'float32':
        torch.set_default_dtype(torch.float32)

    [(xte, yte, ite), (xtk, ytk, itk), (xtr, ytr, itr)] = get_binary_dataset(
        args.dataset,
        (args.pte, args.ptk, args.ptr),
        (args.seed_testset + args.pte, args.seed_kernelset + args.ptk, args.seed_trainset + args.ptr),
        args.d,
        (args.data_param1, args.data_param2),
        args.device,
        torch.get_default_dtype()
    )

    torch.manual_seed(0)

    if args.act == 'relu':
        _act = torch.relu
    elif args.act == 'tanh':
        _act = torch.tanh
    elif args.act == 'softplus':
        _act = torch.nn.functional.softplus
    elif args.act == 'swish':
        _act = swish
    else:
        raise ValueError('act not specified')

    def __act(x):
        b = args.act_beta
        return _act(b * x) / b
    factor = __act(torch.randn(100000, dtype=torch.float64)).pow(2).mean().rsqrt().item()

    def act(x):
        return __act(x) * factor

    _d = abs(act(torch.randn(100000, dtype=torch.float64)).pow(2).mean().rsqrt().item() - 1)
    assert _d < 1e-2, _d

    torch.manual_seed(args.seed_init + hash(args.alpha) + args.ptr)

    if args.arch == 'fc':
        assert args.L is not None
        xtr = xtr.flatten(1)
        xtk = xtk.flatten(1)
        xte = xte.flatten(1)
        f = FC(xtr.size(1), args.h, 1, args.L, act, args.bias, args.var_bias)

    elif args.arch == 'cv':
        assert args.bias == 0
        f = CV(xtr.size(1), args.h, L1=args.cv_L1, L2=args.cv_L2, act=act, h_base=args.cv_h_base,
               fsz=args.cv_fsz, pad=args.cv_pad, stride_first=args.cv_stride_first)
    elif args.arch == 'resnet':
        assert args.bias == 0
        f = Wide_ResNet(xtr.size(1), 28, args.h, act, 1, args.mix_angle)
    elif args.arch == 'mnas':
        assert args.act == 'swish'
        f = MnasNetLike(xtr.size(1), args.h, 1, args.cv_L1, args.cv_L2, dim=xtr.dim() - 2)
    elif args.arch == 'fixed_weights':
        f = FixedWeights(args.d, args.h, act, args.bias)
    elif args.arch == 'fixed_angles':
        f = FixedAngles(args.d, args.h, act, args.bias)
    elif args.arch == 'conv1d':
        f = Conv1d(args.d, args.h, act, args.bias)
    else:
        raise ValueError('arch not specified')

    f = SplitEval(f, args.chunk)
    f = f.to(args.device)

    return f, xtr, ytr, itr, xtk, ytk, itk, xte, yte, ite


def execute(args):
    f, xtr, ytr, itr, xtk, ytk, itk, xte, yte, ite = init(args)

    torch.manual_seed(0)
    for run in run_exp(args, f, xtr, ytr, xtk, ytk, xte, yte):
        run['dataset'] = {
            'test': ite,
            'kernel': itk,
            'train': itr,
        }
        yield run


def main():
    git = {
        'log': subprocess.getoutput('git log --format="%H" -n 1 -z'),
        'status': subprocess.getoutput('git status -z'),
    }

    parser = argparse.ArgumentParser()
    parser.add_argument("--device", type=str, default='cuda')
    parser.add_argument("--dtype", type=str, default='float64')

    parser.add_argument("--seed_init", type=int, default=0)
    parser.add_argument("--seed_testset", type=int, default=0, help="determines the testset, will affect the kernelset and trainset as well")
    parser.add_argument("--seed_kernelset", type=int, default=0, help="determines the kernelset, will affect the trainset as well")
    parser.add_argument("--seed_trainset", type=int, default=0, help="determines the trainset")

    parser.add_argument("--dataset", type=str, required=True)
    parser.add_argument("--ptr", type=int, required=True)
    parser.add_argument("--ptk", type=int, default=0)
    parser.add_argument("--pte", type=int)
    parser.add_argument("--d", type=int)
    parser.add_argument("--whitening", type=int, default=1)
    parser.add_argument("--data_param1", type=int, default=None, help=
                        "Sphere dimension if dataset = Cylinder."
                        "Total number of cells, if dataset = sphere_grid. "
                        "n0 if dataset = signal_1d.")
    parser.add_argument("--data_param2", type=int, default=None, help=
                        "Stretching factor for non-spherical dimensions if dataset = cylinder."
                        "Number of bins in theta, if dataset = sphere_grid."
                        "C0 if dataset = signal_1d.")

    parser.add_argument("--arch", type=str, required=True)
    parser.add_argument("--act", type=str, required=True)
    parser.add_argument("--act_beta", type=float, default=1.0)
    parser.add_argument("--bias", type=float, default=0)
    parser.add_argument("--var_bias", type=float, default=0)
    parser.add_argument("--L", type=int)
    parser.add_argument("--h", type=int, required=True)
    parser.add_argument("--mix_angle", type=float, default=45)
    parser.add_argument("--cv_L1", type=int, default=2)
    parser.add_argument("--cv_L2", type=int, default=2)
    parser.add_argument("--cv_h_base", type=float, default=1)
    parser.add_argument("--cv_fsz", type=int, default=5)
    parser.add_argument("--cv_pad", type=int, default=1)
    parser.add_argument("--cv_stride_first", type=int, default=1)

    parser.add_argument("--init_kernel", type=int, default=0)
    parser.add_argument("--init_kernel_ptr", type=int, default=0)
    parser.add_argument("--regular", type=int, default=1)
    parser.add_argument('--running_kernel', nargs='+', type=float)
    parser.add_argument("--final_kernel", type=int, default=0)
    parser.add_argument("--final_kernel_ptr", type=int, default=0)
    parser.add_argument("--store_kernel", type=int, default=0)
    parser.add_argument("--delta_kernel", type=int, default=0)
    parser.add_argument("--save_outputs", type=int, default=0)
    parser.add_argument("--save_state", type=int, default=0)

    parser.add_argument("--alpha", type=float, required=True)
    parser.add_argument("--f0", type=int, default=1)

    parser.add_argument("--tau_over_h", type=float, default=0.0)
    parser.add_argument("--tau_alpha_crit", type=float)

    parser.add_argument("--train_time", type=float, required=True)
    parser.add_argument("--wall_max_early_stopping", type=float)
    parser.add_argument("--chunk", type=int)
    parser.add_argument("--max_dgrad", type=float, default=1e-4)
    parser.add_argument("--max_dout", type=float, default=1e-1)

    parser.add_argument("--loss", type=str, default="softhinge")
    parser.add_argument("--loss_beta", type=float, default=20.0)
    parser.add_argument("--loss_margin", type=float, default=1.0)
    parser.add_argument("--stop_margin", type=float, default=1.0)

    parser.add_argument("--pickle", type=str, required=True)
    args = parser.parse_args()

    if args.pte is None:
        args.pte = args.ptr

    if args.chunk is None:
        args.chunk = max(args.ptr, args.pte, args.ptk)

    torch.save(args, args.pickle)
    saved = False
    try:
        for res in execute(args):
            res['git'] = git
            with open(args.pickle, 'wb') as f:
                torch.save(args, f)
                torch.save(res, f)
                saved = True
    except:
        if not saved:
            os.remove(args.pickle)
        raise


if __name__ == "__main__":
    main()<|MERGE_RESOLUTION|>--- conflicted
+++ resolved
@@ -83,14 +83,8 @@
         if mind > args.stop_margin:
             save = save_outputs = stop = True
 
-<<<<<<< HEAD
-        if (args.alpha * otr * ytr).min().item() > args.stop_margin:
-            save_outputs = True
-            stop = True
-=======
         if not save:
             continue
->>>>>>> bc895976
 
         state['grad_norm'] = grad.norm().item()
         state['wall'] = perf_counter() - wall
@@ -221,24 +215,10 @@
                 tmp_outputs_index = len(dynamics)
                 save_outputs = True
 
-<<<<<<< HEAD
-        if (args.alpha * otr * ytr).min() > margin:
-            margin += 0.5
-            save_outputs = True
-            if tmp_outputs_index == len(dynamics):
-                tmp_outputs_index = -1
-
-        if (args.alpha * otr * ytr).min().item() > args.stop_margin:
-            save_outputs = True
-            stop = True
-            if tmp_outputs_index == len(dynamics):
-                tmp_outputs_index = -1
-=======
         state['grad_norm'] = grad.norm().item()
         state['wall'] = perf_counter() - wall
         state['norm'] = sum(p.norm().pow(2) for p in f.parameters()).sqrt().item()
         state['dnorm'] = sum((p0 - p).norm().pow(2) for p0, p in zip(f0.parameters(), f.parameters())).sqrt().item()
->>>>>>> bc895976
 
         if args.arch == 'fc':
             def getw(f, i):
