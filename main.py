# pylint: disable=C, R, bare-except, arguments-differ, no-member, undefined-loop-variable, not-callable
import argparse
import copy
import os
import subprocess
from functools import partial
from time import perf_counter

import torch

from arch import CV, FC, FixedAngles, FixedWeights, Wide_ResNet, Conv1d
from arch.mnas import MnasNetLike, MNISTNet
from arch.swish import swish
from dataset import get_binary_dataset
from dynamics import train_kernel, train_regular, loglinspace
from kernels import compute_kernels, kernel_intdim, eigenvectors


def loss_func(args, f, y):
    if args.loss == 'hinge':
        return (args.loss_margin - args.alpha * f * y).relu() / args.alpha
    if args.loss == 'softhinge':
        sp = partial(torch.nn.functional.softplus, beta=args.loss_beta)
        return sp(args.loss_margin - args.alpha * f * y) / args.alpha
    if args.loss == 'qhinge':
        return 0.5 * (args.loss_margin - args.alpha * f * y).relu().pow(2) / args.alpha


def loss_func_prime(args, f, y):
    if args.loss == 'hinge':
<<<<<<< HEAD
        return -((args.loss_margin - args.alpha * f * y) > 0).float() * y
=======
        return -((args.loss_margin - args.alpha * f * y) > 0).double() * y
>>>>>>> feff2e45
    if args.loss == 'softhinge':
        return -torch.sigmoid(args.loss_beta * (args.loss_margin - args.alpha * f * y)) * y
    if args.loss == 'qhinge':
        return -(args.loss_margin - args.alpha * f * y).relu() * y


class SplitEval(torch.nn.Module):
    def __init__(self, f, size):
        super().__init__()
        self.f = f
        self.size = size

    def forward(self, x):
        return torch.cat([self.f(x[i: i + self.size]) for i in range(0, len(x), self.size)])


def run_kernel(prefix, args, ktrtr, ktetr, ktete, xtr, ytr, xte, yte):
    assert args.f0 == 1

    assert ktrtr.shape == (len(xtr), len(xtr))
    assert ktetr.shape == (len(xte), len(xtr))
    assert ktete.shape == (len(xte), len(xte))
    assert len(yte) == len(xte)
    assert len(ytr) == len(xtr)

    tau = args.tau_over_h_kernel * args.h
    if args.tau_alpha_crit is not None:
        tau *= min(1, args.tau_alpha_crit / args.alpha)

    margin = 0

    checkpoint_generator = loglinspace(args.ckpt_step, args.ckpt_tau)
    checkpoint = next(checkpoint_generator)

    wall = perf_counter()
    dynamics = []
    for state, otr, alpha, _velo, grad in train_kernel(ktrtr, ytr, tau, partial(loss_func_prime, args), args.max_dgrad, args.max_dout / args.alpha):
        save_outputs = args.save_outputs
        save = stop = False

        if state['step'] == checkpoint:
            checkpoint = next(checkpoint_generator)
            save = True
        if torch.isnan(otr).any():
            save = stop = True
        if wall + args.max_wall_kernel < perf_counter():
            save = save_outputs = stop = True
        mind = (args.alpha * otr * ytr).min().item()
        if mind > margin:
            margin += 0.5
            save = save_outputs = True
        if mind > args.stop_margin:
            save = save_outputs = stop = True
        if args.train_kernel == 0:
            save = save_outputs = stop = True

        if not save:
            continue

        state['grad_norm'] = grad.norm().item()
        state['wall'] = perf_counter() - wall

        state['train'] = {
            'loss': loss_func(args, otr, ytr).mean().item(),
            'aloss': args.alpha * loss_func(args, otr, ytr).mean().item(),
            'err': (otr * ytr <= 0).double().mean().item(),
            'nd': (args.alpha * otr * ytr < args.stop_margin).long().sum().item(),
            'mind': (args.alpha * otr * ytr).min().item(),
            'maxd': (args.alpha * otr * ytr).max().item(),
            'dfnorm': otr.pow(2).mean().sqrt().item(),
            'alpha_norm': alpha.norm().item(),
            'outputs': otr.detach().cpu() if save_outputs else None,
            'labels': ytr if save_outputs else None,
        }

        # if len(xte) > len(xtr):
        #     from hessian import gradient
        #     a = gradient(f(xtr) @ alpha, f.parameters())
        #     ote = torch.stack([gradient(f(x[None]), f.parameters()) @ a for x in xte])
        # else:
        ote = ktetr @ alpha

        state['test'] = {
            'loss': loss_func(args, ote, yte).mean().item(),
            'aloss': args.alpha * loss_func(args, ote, yte).mean().item(),
            'err': (ote * yte <= 0).double().mean().item(),
            'nd': (args.alpha * ote * yte < args.stop_margin).long().sum().item(),
            'mind': (args.alpha * ote * yte).min().item(),
            'maxd': (args.alpha * ote * yte).max().item(),
            'dfnorm': ote.pow(2).mean().sqrt().item(),
            'outputs': ote.detach().cpu() if save_outputs else None,
            'labels': yte if save_outputs else None,
        }

        print(("[{prefix}] [i={d[step]:d} t={d[t]:.2e} wall={d[wall]:.0f}] [dt={d[dt]:.1e} dgrad={d[dgrad]:.1e} dout={d[dout]:.1e}]" + \
               " [train aL={d[train][aloss]:.2e} err={d[train][err]:.2f} nd={d[train][nd]}/{ptr} mind={d[train][mind]:.3f}]" + \
               " [test aL={d[test][aloss]:.2e} err={d[test][err]:.2f}]").format(prefix=prefix, d=state, ptr=len(xtr), pte=len(xte)), flush=True)
        dynamics.append(state)

        out = {
            'dynamics': dynamics,
            'kernel': None,
        }

        if stop:
            out['kernel'] = {
                'train': {
                    'value': ktrtr.detach().cpu() if args.store_kernel == 1 else None,
                    'diag': ktrtr.diag().detach().cpu(),
                    'mean': ktrtr.mean().item(),
                    'std': ktrtr.std().item(),
                    'norm': ktrtr.norm().item(),
                    'intdim': kernel_intdim(ktrtr),
                    'eigenvectors': eigenvectors(ktrtr, ytr),
                },
                'test': {
                    'value': ktete.detach().cpu() if args.store_kernel == 1 else None,
                    'diag': ktete.diag().detach().cpu(),
                    'mean': ktete.mean().item(),
                    'std': ktete.std().item(),
                    'norm': ktete.norm().item(),
                    'intdim': kernel_intdim(ktete),
                    'eigenvectors': eigenvectors(ktete, yte),
                },
            }

        yield out
        if stop:
            break


def run_regular(args, f0, xtr, ytr, xte, yte):

    with torch.no_grad():
        ote0 = f0(xte)
        otr0 = f0(xtr)

    if args.f0 == 0:
        ote0 = torch.zeros_like(ote0)
        otr0 = torch.zeros_like(otr0)

    tau = args.tau_over_h * args.h
    if args.tau_alpha_crit is not None:
        tau *= min(1, args.tau_alpha_crit / args.alpha)

    best_test_error = 1
    wall_best_test_error = perf_counter()
    tmp_outputs_index = -1
    margin = 0

    checkpoint_generator = loglinspace(args.ckpt_step, args.ckpt_tau)
    checkpoint = next(checkpoint_generator)

    wall = perf_counter()
    dynamics = []
    for state, f, otr, _otr0, grad, _bi in train_regular(f0, xtr, ytr, tau,
                                                         partial(loss_func, args), bool(args.f0),
                                                         args.chunk, args.bs, args.max_dgrad, args.max_dout / args.alpha):
        save_outputs = args.save_outputs
        save = stop = False

        if state['step'] == checkpoint:
            checkpoint = next(checkpoint_generator)
            save = True
        if torch.isnan(otr).any():
            save = stop = True
        if wall + args.max_wall < perf_counter():
            save = save_outputs = stop = True
        if args.wall_max_early_stopping is not None and wall_best_test_error + args.wall_max_early_stopping < perf_counter():
            save = save_outputs = stop = True
        if len(otr) == len(xtr):
            mind = (args.alpha * otr * ytr).min().item()
            if mind > margin:
                margin += 0.5
                save = save_outputs = True
            if mind > args.stop_margin:
                save = save_outputs = stop = True
        if (args.ptr - (args.alpha * otr * ytr < args.stop_margin).long().sum().item()) / args.ptr > args.stop_frac:
            save = save_outputs = stop = True

        if not save:
            continue

        if len(otr) < len(xtr):
            with torch.no_grad():
                otr = f(xtr) - otr0

            mind = (args.alpha * otr * ytr).min().item()
            if mind > margin:
                margin += 0.5
                save = save_outputs = True
            if mind > args.stop_margin:
                save = save_outputs = stop = True

        with torch.no_grad():
            ote = f(xte) - ote0

        test_err = (ote * yte <= 0).double().mean().item()
        if test_err < best_test_error:
            if tmp_outputs_index != -1:
                dynamics[tmp_outputs_index]['train']['outputs'] = None
                dynamics[tmp_outputs_index]['train']['labels'] = None
                dynamics[tmp_outputs_index]['test']['outputs'] = None
                dynamics[tmp_outputs_index]['test']['labels'] = None

            best_test_error = test_err
            wall_best_test_error = perf_counter()
            if not save_outputs:
                tmp_outputs_index = len(dynamics)
                save_outputs = True

        state['grad_norm'] = grad.norm().item()
        state['wall'] = perf_counter() - wall
        state['norm'] = sum(p.norm().pow(2) for p in f.parameters()).sqrt().item()
        state['dnorm'] = sum((p0 - p).norm().pow(2) for p0, p in zip(f0.parameters(), f.parameters())).sqrt().item()

        if args.arch == 'fc':
            def getw(f, i):
                return torch.cat(list(getattr(f.f, "W{}".format(i))))
            state['wnorm'] = [getw(f, i).norm().item() for i in range(f.f.L + 1)]
            state['dwnorm'] = [(getw(f, i) - getw(f0, i)).norm().item() for i in range(f.f.L + 1)]
            if args.save_weights:
                assert args.L == 1
                W = [getw(f, i) for i in range(2)]
                W0 = [getw(f0, i) for i in range(2)]
                state['w'] = [W[0][:, j].pow(2).mean().sqrt().item() for j in range(args.d)]
                state['dw'] = [(W[0][:, j] - W0[0][:, j]).pow(2).mean().sqrt().item() for j in range(args.d)]
                state['beta'] = W[1].pow(2).mean().sqrt().item()
                state['dbeta'] = (W[1] - W0[1]).pow(2).mean().sqrt().item()
                if args.bias:
                    B = getattr(f.f, "B0")
                    B0 = getattr(f0.f, "B0")
                    state['b'] = B.pow(2).mean().sqrt().item()
                    state['db'] = (B - B0).pow(2).mean().sqrt().item()

        state['state'] = copy.deepcopy(f.state_dict()) if save_outputs and (args.save_state == 1) else None
        state['train'] = {
            'loss': loss_func(args, otr, ytr).mean().item(),
            'aloss': args.alpha * loss_func(args, otr, ytr).mean().item(),
            'err': (otr * ytr <= 0).double().mean().item(),
            'nd': (args.alpha * otr * ytr < args.stop_margin).long().sum().item(),
            'mind': (args.alpha * otr * ytr).min().item(),
            'maxd': (args.alpha * otr * ytr).max().item(),
            'dfnorm': otr.pow(2).mean().sqrt(),
            'fnorm': (otr + otr0).pow(2).mean().sqrt(),
            'outputs': otr if save_outputs else None,
            'labels': ytr if save_outputs else None,
        }
        state['test'] = {
            'loss': loss_func(args, ote, yte).mean().item(),
            'aloss': args.alpha * loss_func(args, ote, yte).mean().item(),
            'err': test_err,
            'nd': (args.alpha * ote * yte < args.stop_margin).long().sum().item(),
            'mind': (args.alpha * ote * yte).min().item(),
            'maxd': (args.alpha * ote * yte).max().item(),
            'dfnorm': ote.pow(2).mean().sqrt(),
            'fnorm': (ote + ote0).pow(2).mean().sqrt(),
            'outputs': ote if save_outputs else None,
            'labels': yte if save_outputs else None,
        }
        print(
            (
                "[i={d[step]:d} t={d[t]:.2e} wall={d[wall]:.0f}] " + \
                "[dt={d[dt]:.1e} dgrad={d[dgrad]:.1e} dout={d[dout]:.1e}] " + \
                "[train aL={d[train][aloss]:.2e} err={d[train][err]:.2f} " + \
                "nd={d[train][nd]}/{p} mind={d[train][mind]:.3f}] " + \
                "[test aL={d[test][aloss]:.2e} err={d[test][err]:.2f}]"
            ).format(d=state, p=len(ytr)),
            flush=True
        )
        dynamics.append(state)

        out = {
            'dynamics': dynamics,
        }

        if (args.ptr - state["train"]["nd"]) / args.ptr > args.stop_frac:
            stop = True

        yield f, out
        if stop:
            break


def run_exp(args, f0, xtr, ytr, xtk, ytk, xte, yte):
    run = {
        'args': args,
        'N': sum(p.numel() for p in f0.parameters()),
        'finished': False,
    }
    wall = perf_counter()

    if args.init_features_ptr == 1:
        parameters = [p for n, p in f0.named_parameters() if 'W{}'.format(args.L) in n or 'classifier' in n]
        assert parameters
        kernels = compute_kernels(f0, xtr, xte[:len(xtk)], parameters)
        for out in run_kernel('init_features_ptr', args, *kernels, xtr, ytr, xte[:len(xtk)], yte[:len(xtk)]):
            run['init_features_ptr'] = out

            if perf_counter() - wall > 120:
                wall = perf_counter()
                yield run
        del kernels

    if args.delta_kernel == 1 or args.init_kernel == 1:
        init_kernel = compute_kernels(f0, xtk, xte[:len(xtk)])

    if args.init_kernel == 1:
        for out in run_kernel('init_kernel', args, *init_kernel, xtk, ytk, xte[:len(xtk)], yte[:len(xtk)]):
            run['init_kernel'] = out

    if args.init_kernel_ptr == 1:
        init_kernel_ptr = compute_kernels(f0, xtr, xte[:len(xtk)])
        for out in run_kernel('init_kernel_ptr', args, *init_kernel_ptr, xtr, ytr, xte[:len(xtk)], yte[:len(xtk)]):
            run['init_kernel_ptr'] = out
        del init_kernel_ptr

    if args.delta_kernel == 1:
        init_kernel = (init_kernel[0].cpu(), init_kernel[2].cpu())
    elif args.init_kernel == 1:
        del init_kernel

    if args.regular == 1:
        if args.running_kernel:
            it = iter(args.running_kernel)
            al = next(it)
        else:
            al = -1
        for f, out in run_regular(args, f0, xtr, ytr, xte, yte):
            run['regular'] = out
            if out['dynamics'][-1]['train']['aloss'] < al * out['dynamics'][0]['train']['aloss']:
                if args.init_kernel_ptr == 1:
                    assert len(xtk) >= len(xtr)
                    running_kernel = compute_kernels(f, xtk[:len(xtr)], xte[:len(xtk)])
                    for kout in run_kernel('kernel_ptr {}'.format(al), args, *running_kernel, xtk[:len(xtr)], ytk[:len(xtr)], xte[:len(xtk)], yte[:len(xtk)]):
                        out['dynamics'][-1]['kernel_ptr'] = kout
                    del running_kernel
                if args.init_features_ptr == 1:
                    parameters = [p for n, p in f.named_parameters() if 'W{}'.format(args.L) in n or 'classifier' in n]
                    assert parameters
                    assert len(xtk) >= len(xtr)
                    running_kernel = compute_kernels(f, xtk[:len(xtr)], xte[:len(xtk)], parameters)
                    for kout in run_kernel('features_ptr {}'.format(al), args, *running_kernel, xtk[:len(xtr)], ytk[:len(xtr)], xte[:len(xtk)], yte[:len(xtk)]):
                        out['dynamics'][-1]['features_ptr'] = kout
                    del running_kernel

                out['dynamics'][-1]['state'] = copy.deepcopy(f.state_dict())

                try:
                    al = next(it)
                except StopIteration:
                    al = 0

            if perf_counter() - wall > 120:
                wall = perf_counter()
                yield run
        yield run

        if args.delta_kernel == 1 or args.final_kernel == 1:
            final_kernel = compute_kernels(f, xtk, xte[:len(xtk)])
            if args.final_kernel_ptr == 1:
                ktktk, ktetk, ktete = final_kernel
                ktktk = ktktk[:len(xtr)][:, :len(xtr)]
                ktetk = ktetk[:, :len(xtr)]
                final_kernel_ptr = (ktktk, ktetk, ktete)

        elif args.final_kernel_ptr == 1:
            final_kernel_ptr = compute_kernels(f, xtk[:len(xtr)], xte[:len(xtk)])

        if args.final_kernel == 1:
            for out in run_kernel('final_kernel', args, *final_kernel, xtk, ytk, xte[:len(xtk)], yte[:len(xtk)]):
                run['final_kernel'] = out

                if perf_counter() - wall > 120:
                    wall = perf_counter()
                    yield run
            if args.delta_kernel == 0:
                del final_kernel

        if args.final_kernel_ptr == 1:
            assert len(xtk) >= len(xtr)
            for out in run_kernel('final_kernel_ptr', args, *final_kernel_ptr, xtk[:len(xtr)], ytk[:len(xtr)], xte[:len(xtk)], yte[:len(xtk)]):
                run['final_kernel_ptr'] = out

                if perf_counter() - wall > 120:
                    wall = perf_counter()
                    yield run
            del final_kernel_ptr

        if args.delta_kernel == 1:
            final_kernel = (final_kernel[0].cpu(), final_kernel[2].cpu())
            run['delta_kernel'] = {
                'train': (init_kernel[0] - final_kernel[0]).norm().item(),
                'test': (init_kernel[1] - final_kernel[1]).norm().item(),
            }
            del init_kernel, final_kernel

        if args.stretch_kernel == 1:
            assert args.save_weights
            lam = [x["w"][0] / torch.tensor(x["w"][1:]).float().mean() for x in run['regular']["dynamics"]]
            frac = [(args.ptr - x["train"]["nd"]) / args.ptr for x in run['regular']["dynamics"]]
            for _lam, _frac in zip(lam, frac):
                if _frac > 0.1:
                    lam_star = _lam
                    break
            _xtr = xtr.clone()
            _xte = xte.clone()
            _xtr[:, 1:] = xtr[:, 1:] / lam_star
            _xte[:, 1:] = xte[:, 1:] / lam_star
            stretch_kernel = compute_kernels(f0, _xtr, _xte)
            for out in run_kernel('stretch_kernel', args, *stretch_kernel, _xtr, ytr, _xte, yte):
                run['stretch_kernel'] = out

                if perf_counter() - wall > 120:
                    wall = perf_counter()
                    yield run
            del stretch_kernel

        if args.final_features == 1:
            parameters = [p for n, p in f.named_parameters() if 'W{}'.format(args.L) in n or 'classifier' in n]
            assert parameters
            kernels = compute_kernels(f, xtk, xte[:len(xtk)], parameters)
            for out in run_kernel('final_features', args, *kernels, xtk, ytk, xte[:len(xtk)], yte[:len(xtk)]):
                run['final_features'] = out

                if perf_counter() - wall > 120:
                    wall = perf_counter()
                    yield run
            del kernels

        if args.final_features_ptr == 1:
            parameters = [p for n, p in f.named_parameters() if 'W{}'.format(args.L) in n or 'classifier' in n]
            assert parameters
            assert len(xtk) >= len(xtr)
            kernels = compute_kernels(f, xtk[:len(xtr)], xte[:len(xtk)], parameters)
            for out in run_kernel('final_features_ptr', args, *kernels, xtk[:len(xtr)], ytk[:len(xtr)], xte[:len(xtk)], yte[:len(xtk)]):
                run['final_features_ptr'] = out

                if perf_counter() - wall > 120:
                    wall = perf_counter()
                    yield run
            del kernels

        if args.final_headless == 1:
            parameters = [p for n, p in f.named_parameters() if not 'f.W0.' in n and not 'f.conv_stem.w' in n]
            assert len(xtk) >= len(xtr)
            kernels = compute_kernels(f, xtk, xte[:len(xtk)], parameters)
            for out in run_kernel('final_headless', args, *kernels, xtk, ytk, xte[:len(xtk)], yte[:len(xtk)]):
                run['final_headless'] = out

                if perf_counter() - wall > 120:
                    wall = perf_counter()
                    yield run
            del kernels

        if args.final_headless_ptr == 1:
            parameters = [p for n, p in f.named_parameters() if not 'f.W0.' in n and not 'f.conv_stem.w' in n]
            assert len(xtk) >= len(xtr)
            kernels = compute_kernels(f, xtk[:len(xtr)], xte[:len(xtk)], parameters)
            for out in run_kernel('final_headless_ptr', args, *kernels, xtk[:len(xtr)], ytk[:len(xtr)], xte[:len(xtk)], yte[:len(xtk)]):
                run['final_headless_ptr'] = out

                if perf_counter() - wall > 120:
                    wall = perf_counter()
                    yield run
            del kernels

    run['finished'] = True
    yield run


def init(args):
    torch.backends.cudnn.benchmark = True
    if args.dtype == 'float64':
        torch.set_default_dtype(torch.float64)
    if args.dtype == 'float32':
        torch.set_default_dtype(torch.float32)

    [(xte, yte, ite), (xtk, ytk, itk), (xtr, ytr, itr)] = get_binary_dataset(
        args.dataset,
        (args.pte, args.ptk, args.ptr),
        (args.seed_testset + args.pte, args.seed_kernelset + args.ptk, args.seed_trainset + args.ptr),
        args.d,
        (args.data_param1, args.data_param2),
        args.device,
        torch.get_default_dtype()
    )

    torch.manual_seed(0)

    if args.act == 'relu':
        _act = torch.relu
    elif args.act == 'tanh':
        _act = torch.tanh
    elif args.act == 'softplus':
        _act = torch.nn.functional.softplus
    elif args.act == 'swish':
        _act = swish
    else:
        raise ValueError('act not specified')

    def __act(x):
        b = args.act_beta
        return _act(b * x) / b
    factor = __act(torch.randn(100000, dtype=torch.float64)).pow(2).mean().rsqrt().item()

    def act(x):
        return __act(x) * factor

    _d = abs(act(torch.randn(100000, dtype=torch.float64)).pow(2).mean().rsqrt().item() - 1)
    assert _d < 1e-2, _d

    torch.manual_seed(args.seed_init + hash(args.alpha) + args.ptr)

    if args.arch == 'fc':
        assert args.L is not None
        xtr = xtr.flatten(1)
        xtk = xtk.flatten(1)
        xte = xte.flatten(1)
        f = FC(xtr.size(1), args.h, 1, args.L, act, args.bias, args.last_bias, args.var_bias)

    elif args.arch == 'cv':
        assert args.bias == 0
        f = CV(xtr.size(1), args.h, L1=args.cv_L1, L2=args.cv_L2, act=act, h_base=args.cv_h_base,
               fsz=args.cv_fsz, pad=args.cv_pad, stride_first=args.cv_stride_first)
    elif args.arch == 'resnet':
        assert args.bias == 0
        f = Wide_ResNet(xtr.size(1), 28, args.h, act, 1, args.mix_angle)
    elif args.arch == 'mnas':
        assert args.act == 'swish'
        f = MnasNetLike(xtr.size(1), args.h, 1, args.cv_L1, args.cv_L2, dim=xtr.dim() - 2)
    elif args.arch == 'mnist':
        assert args.dataset == 'mnist'
        f = MNISTNet(xtr.size(1), args.h, 1, act)
    elif args.arch == 'fixed_weights':
        f = FixedWeights(args.d, args.h, act, args.bias)
    elif args.arch == 'fixed_angles':
        f = FixedAngles(args.d, args.h, act, args.bias)
    elif args.arch == 'conv1d':
        f = Conv1d(args.d, args.h, act, args.bias)
    else:
        raise ValueError('arch not specified')

    f = SplitEval(f, args.chunk)
    f = f.to(args.device)

    return f, xtr, ytr, itr, xtk, ytk, itk, xte, yte, ite


def execute(args):
    f, xtr, ytr, itr, xtk, ytk, itk, xte, yte, ite = init(args)

    torch.manual_seed(0)
    for run in run_exp(args, f, xtr, ytr, xtk, ytk, xte, yte):
        run['dataset'] = {
            'test': ite,
            'kernel': itk,
            'train': itr,
        }
        yield run


def main():
    git = {
        'log': subprocess.getoutput('git log --format="%H" -n 1 -z'),
        'status': subprocess.getoutput('git status -z'),
    }

    parser = argparse.ArgumentParser()
    parser.add_argument("--device", type=str, default='cuda')
    parser.add_argument("--dtype", type=str, default='float64')

    parser.add_argument("--seed_init", type=int, default=0)
    parser.add_argument("--seed_testset", type=int, default=0, help="determines the testset, will affect the kernelset and trainset as well")
    parser.add_argument("--seed_kernelset", type=int, default=0, help="determines the kernelset, will affect the trainset as well")
    parser.add_argument("--seed_trainset", type=int, default=0, help="determines the trainset")

    parser.add_argument("--dataset", type=str, required=True)
    parser.add_argument("--ptr", type=int, required=True)
    parser.add_argument("--ptk", type=int, default=0)
    parser.add_argument("--pte", type=int)
    parser.add_argument("--d", type=int)
    parser.add_argument("--whitening", type=int, default=1)
    parser.add_argument("--data_param1", type=int,
                        help="Sphere dimension if dataset = Cylinder."
                        "Total number of cells, if dataset = sphere_grid. "
                        "n0 if dataset = signal_1d.")
    parser.add_argument("--data_param2", type=float,
                        help="Stretching factor for non-spherical dimensions if dataset = cylinder."
                        "Number of bins in theta, if dataset = sphere_grid.")

    parser.add_argument("--arch", type=str, required=True)
    parser.add_argument("--act", type=str, required=True)
    parser.add_argument("--act_beta", type=float, default=1.0)
    parser.add_argument("--bias", type=float, default=0)
    parser.add_argument("--last_bias", type=float, default=0)
    parser.add_argument("--var_bias", type=float, default=0)
    parser.add_argument("--L", type=int)
    parser.add_argument("--h", type=int, required=True)
    parser.add_argument("--mix_angle", type=float, default=45)
    parser.add_argument("--cv_L1", type=int, default=2)
    parser.add_argument("--cv_L2", type=int, default=2)
    parser.add_argument("--cv_h_base", type=float, default=1)
    parser.add_argument("--cv_fsz", type=int, default=5)
    parser.add_argument("--cv_pad", type=int, default=1)
    parser.add_argument("--cv_stride_first", type=int, default=1)

    parser.add_argument("--init_kernel", type=int, default=0)
    parser.add_argument("--init_kernel_ptr", type=int, default=0)
    parser.add_argument("--regular", type=int, default=1)
    parser.add_argument('--running_kernel', nargs='+', type=float)
    parser.add_argument("--final_kernel", type=int, default=0)
    parser.add_argument("--final_kernel_ptr", type=int, default=0)
    parser.add_argument("--final_headless", type=int, default=0)
    parser.add_argument("--final_headless_ptr", type=int, default=0)
    parser.add_argument("--init_features_ptr", type=int, default=0)
    parser.add_argument("--final_features", type=int, default=0)
    parser.add_argument("--final_features_ptr", type=int, default=0)
    parser.add_argument("--train_kernel", type=int, default=1)
    parser.add_argument("--store_kernel", type=int, default=0)
    parser.add_argument("--delta_kernel", type=int, default=0)
    parser.add_argument("--stretch_kernel", type=int, default=0)

    parser.add_argument("--save_outputs", type=int, default=0)
    parser.add_argument("--save_state", type=int, default=0)
    parser.add_argument("--save_weights", type=int, default=0)

    parser.add_argument("--alpha", type=float, required=True)
    parser.add_argument("--f0", type=int, default=1)

    parser.add_argument("--tau_over_h", type=float, default=0.0)
    parser.add_argument("--tau_over_h_kernel", type=float)
    parser.add_argument("--tau_alpha_crit", type=float)

    parser.add_argument("--max_wall", type=float, required=True)
    parser.add_argument("--max_wall_kernel", type=float)
    parser.add_argument("--wall_max_early_stopping", type=float)
    parser.add_argument("--chunk", type=int)
    parser.add_argument("--max_dgrad", type=float, default=1e-4)
    parser.add_argument("--max_dout", type=float, default=1e-1)

    parser.add_argument("--loss", type=str, default="softhinge")
    parser.add_argument("--loss_beta", type=float, default=20.0)
    parser.add_argument("--loss_margin", type=float, default=1.0)
    parser.add_argument("--stop_margin", type=float, default=1.0)
    parser.add_argument("--stop_frac", type=float, default=1.0)
    parser.add_argument("--bs", type=int)

    parser.add_argument("--ckpt_step", type=int, default=100)
    parser.add_argument("--ckpt_tau", type=float, default=1e4)

    parser.add_argument("--pickle", type=str, required=True)
    args = parser.parse_args()

    if args.pte is None:
        args.pte = args.ptr

    if args.chunk is None:
        args.chunk = max(args.ptr, args.pte, args.ptk)

    if args.max_wall_kernel is None:
        args.max_wall_kernel = args.max_wall

    if args.tau_over_h_kernel is None:
        args.tau_over_h_kernel = args.tau_over_h

    if args.seed_init == -1:
        args.seed_init = args.seed_trainset

    torch.save(args, args.pickle)
    saved = False
    try:
        for res in execute(args):
            res['git'] = git
            with open(args.pickle, 'wb') as f:
                torch.save(args, f)
                torch.save(res, f)
                saved = True
    except:
        if not saved:
            os.remove(args.pickle)
        raise


if __name__ == "__main__":
    main()<|MERGE_RESOLUTION|>--- conflicted
+++ resolved
@@ -28,11 +28,7 @@
 
 def loss_func_prime(args, f, y):
     if args.loss == 'hinge':
-<<<<<<< HEAD
-        return -((args.loss_margin - args.alpha * f * y) > 0).float() * y
-=======
         return -((args.loss_margin - args.alpha * f * y) > 0).double() * y
->>>>>>> feff2e45
     if args.loss == 'softhinge':
         return -torch.sigmoid(args.loss_beta * (args.loss_margin - args.alpha * f * y)) * y
     if args.loss == 'qhinge':
