--- conflicted
+++ resolved
@@ -463,13 +463,9 @@
 
         if args.stretch_kernel == 1:
             assert args.save_weights
-<<<<<<< HEAD
-            lam = [x["w"][0] / torch.tensor(x["w"][1:]).float().mean() for x in run['regular']["dynamics"]]
-=======
             #lam = [x["w"][0] / torch.tensor(x["w"][1:]).float().mean() for x in run['regular']["dynamics"]]
             #lam = [x["w"][0] / torch.tensor(x["w"][1:]).pow(2).mean().sqrt().item() for x in run['regular']["dynamics"]]
             lam = [x["lambda"] for x in run['regular']["dynamics"]]
->>>>>>> 0e7f3387
             frac = [(args.ptr - x["train"]["nd"]) / args.ptr for x in run['regular']["dynamics"]]
             for _lam, _frac in zip(lam, frac):
                 if _frac > 0.1:
@@ -480,7 +476,6 @@
             _xtr[:, 1:] = xtr[:, 1:] / lam_star
             _xte[:, 1:] = xte[:, 1:] / lam_star
             stretch_kernel = compute_kernels(f0, _xtr, _xte)
-<<<<<<< HEAD
             for out in run_kernel('stretch_kernel', args, *stretch_kernel, _xtr, ytr, _xte, yte):
                 run['stretch_kernel'] = out
 
@@ -537,10 +532,6 @@
                     wall = perf_counter()
                     yield run
             del kernels
-=======
-            for out in run_kernel(args, *stretch_kernel, f0, _xtr, ytr, _xte, yte):
-                run['stretch_kernel'] = out
->>>>>>> 0e7f3387
 
     run['finished'] = True
     yield run
