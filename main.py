# pylint: disable=C, R, bare-except, arguments-differ, no-member, undefined-loop-variable, not-callable
import argparse
import copy
import os
import subprocess
from functools import partial
from time import perf_counter

import torch

from arch import CV, FC, FixedAngles, FixedWeights, Wide_ResNet, Conv1d
from arch.mnas import MnasNetLike, MNISTNet
from arch.swish import swish
from dataset import get_binary_dataset
from dynamics import train_kernel, train_regular, loglinspace
from kernels import compute_kernels, kernel_intdim, eigenvectors


def loss_func(args, f, y):
    if args.loss == 'hinge':
        return (args.loss_margin - args.alpha * f * y).relu() / args.alpha
    if args.loss == 'softhinge':
        sp = partial(torch.nn.functional.softplus, beta=args.loss_beta)
        return sp(args.loss_margin - args.alpha * f * y) / args.alpha
    if args.loss == 'qhinge':
        return 0.5 * (args.loss_margin - args.alpha * f * y).relu().pow(2) / args.alpha


def loss_func_prime(args, f, y):
    if args.loss == 'hinge':
        return -((args.loss_margin - args.alpha * f * y) > 0).double() * y
    if args.loss == 'softhinge':
        return -torch.sigmoid(args.loss_beta * (args.loss_margin - args.alpha * f * y)) * y
    if args.loss == 'qhinge':
        return -(args.loss_margin - args.alpha * f * y).relu() * y


class SplitEval(torch.nn.Module):
    def __init__(self, f, size):
        super().__init__()
        self.f = f
        self.size = size

    def forward(self, x):
        return torch.cat([self.f(x[i: i + self.size]) for i in range(0, len(x), self.size)])


def run_kernel(prefix, args, ktrtr, ktetr, ktete, xtr, ytr, xte, yte):
    assert args.f0 == 1

    assert ktrtr.shape == (len(xtr), len(xtr))
    assert ktetr.shape == (len(xte), len(xtr))
    assert ktete.shape == (len(xte), len(xte))
    assert len(yte) == len(xte)
    assert len(ytr) == len(xtr)

    tau = args.tau_over_h_kernel * args.h
    if args.tau_alpha_crit is not None:
        tau *= min(1, args.tau_alpha_crit / args.alpha)

    margin = 0

    checkpoint_generator = loglinspace(args.ckpt_step, args.ckpt_tau)
    checkpoint = next(checkpoint_generator)

    wall = perf_counter()
    dynamics = []
    for state, otr, alpha, _velo, grad in train_kernel(ktrtr, ytr, tau, partial(loss_func_prime, args), args.max_dgrad, args.max_dout / args.alpha):
        save_outputs = args.save_outputs
        save = stop = False

        if state['step'] == checkpoint:
            checkpoint = next(checkpoint_generator)
            save = True
        if torch.isnan(otr).any():
            save = stop = True
        if wall + args.max_wall_kernel < perf_counter():
            save = save_outputs = stop = True
        mind = (args.alpha * otr * ytr).min().item()
        if mind > margin:
            margin += 0.5
            save = save_outputs = True
        if mind > args.stop_margin:
            save = save_outputs = stop = True
        if args.train_kernel == 0:
            save = save_outputs = stop = True

        if not save:
            continue

        state['grad_norm'] = grad.norm().item()
        state['wall'] = perf_counter() - wall

        state['train'] = {
            'loss': loss_func(args, otr, ytr).mean().item(),
            'aloss': args.alpha * loss_func(args, otr, ytr).mean().item(),
            'err': (otr * ytr <= 0).double().mean().item(),
            'nd': (args.alpha * otr * ytr < args.stop_margin).long().sum().item(),
            'mind': (args.alpha * otr * ytr).min().item(),
            'maxd': (args.alpha * otr * ytr).max().item(),
            'dfnorm': otr.pow(2).mean().sqrt().item(),
            'alpha_norm': alpha.norm().item(),
            'outputs': otr.detach().cpu() if save_outputs else None,
            'labels': ytr if save_outputs else None,
        }

        # if len(xte) > len(xtr):
        #     from hessian import gradient
        #     a = gradient(f(xtr) @ alpha, f.parameters())
        #     ote = torch.stack([gradient(f(x[None]), f.parameters()) @ a for x in xte])
        # else:
        ote = ktetr @ alpha

        state['test'] = {
            'loss': loss_func(args, ote, yte).mean().item(),
            'aloss': args.alpha * loss_func(args, ote, yte).mean().item(),
            'err': (ote * yte <= 0).double().mean().item(),
            'nd': (args.alpha * ote * yte < args.stop_margin).long().sum().item(),
            'mind': (args.alpha * ote * yte).min().item(),
            'maxd': (args.alpha * ote * yte).max().item(),
            'dfnorm': ote.pow(2).mean().sqrt().item(),
            'outputs': ote.detach().cpu() if save_outputs else None,
            'labels': yte if save_outputs else None,
        }

        print(("[{prefix}] [i={d[step]:d} t={d[t]:.2e} wall={d[wall]:.0f}] [dt={d[dt]:.1e} dgrad={d[dgrad]:.1e} dout={d[dout]:.1e}]" + \
               " [train aL={d[train][aloss]:.2e} err={d[train][err]:.2f} nd={d[train][nd]}/{ptr} mind={d[train][mind]:.3f}]" + \
               " [test aL={d[test][aloss]:.2e} err={d[test][err]:.2f}]").format(prefix=prefix, d=state, ptr=len(xtr), pte=len(xte)), flush=True)
        dynamics.append(state)

        out = {
            'dynamics': dynamics,
            'kernel': None,
        }

        if stop:
            out['kernel'] = {
                'train': {
                    'value': ktrtr.detach().cpu() if args.store_kernel == 1 else None,
                    'diag': ktrtr.diag().detach().cpu(),
                    'mean': ktrtr.mean().item(),
                    'std': ktrtr.std().item(),
                    'norm': ktrtr.norm().item(),
                    'intdim': kernel_intdim(ktrtr),
                    'eigenvectors': eigenvectors(ktrtr, ytr),
                },
                'test': {
                    'value': ktete.detach().cpu() if args.store_kernel == 1 else None,
                    'diag': ktete.diag().detach().cpu(),
                    'mean': ktete.mean().item(),
                    'std': ktete.std().item(),
                    'norm': ktete.norm().item(),
                    'intdim': kernel_intdim(ktete),
                    'eigenvectors': eigenvectors(ktete, yte),
                },
            }

        yield out
        if stop:
            break


def run_regular(args, f0, xtr, ytr, xte, yte):

    with torch.no_grad():
        ote0 = f0(xte)
        otr0 = f0(xtr)

    if args.f0 == 0:
        ote0 = torch.zeros_like(ote0)
        otr0 = torch.zeros_like(otr0)

    tau = args.tau_over_h * args.h
    if args.tau_alpha_crit is not None:
        tau *= min(1, args.tau_alpha_crit / args.alpha)

    best_test_error = 1
    wall_best_test_error = perf_counter()
    tmp_outputs_index = -1
    margin = 0

    checkpoint_generator = loglinspace(args.ckpt_step, args.ckpt_tau)
    checkpoint = next(checkpoint_generator)

    if args.save_function:
        it_function = iter(args.save_function)
        al_function = next(it_function)

    wall = perf_counter()
    dynamics = []
    for state, f, otr, _otr0, grad, _bi in train_regular(f0, xtr, ytr, tau,
                                                         partial(loss_func, args), bool(args.f0),
                                                         args.chunk, args.bs, args.max_dgrad, args.max_dout / args.alpha):
        save_outputs = args.save_outputs
        save = stop = False

        if state['step'] == checkpoint:
            checkpoint = next(checkpoint_generator)
            save = True
        if torch.isnan(otr).any():
            save = stop = True
        if wall + args.max_wall < perf_counter():
            save = save_outputs = stop = True
        if args.wall_max_early_stopping is not None and wall_best_test_error + args.wall_max_early_stopping < perf_counter():
            save = save_outputs = stop = True
        if len(otr) == len(xtr):
            mind = (args.alpha * otr * ytr).min().item()
            if mind > margin:
                margin += 0.5
                save = save_outputs = True
            if mind > args.stop_margin:
                save = save_outputs = stop = True
        if (args.ptr - (args.alpha * otr * ytr < args.stop_margin).long().sum().item()) / args.ptr > args.stop_frac:
            save = save_outputs = stop = True

        if not save:
            continue

        if len(otr) < len(xtr):
            with torch.no_grad():
                otr = f(xtr) - otr0

            mind = (args.alpha * otr * ytr).min().item()
            if mind > margin:
                margin += 0.5
                save = save_outputs = True
            if mind > args.stop_margin:
                save = save_outputs = stop = True

        with torch.no_grad():
            ote = f(xte) - ote0

        test_err = (ote * yte <= 0).double().mean().item()
        if test_err < best_test_error:
            if tmp_outputs_index != -1:
                dynamics[tmp_outputs_index]['train']['outputs'] = None
                dynamics[tmp_outputs_index]['train']['labels'] = None
                dynamics[tmp_outputs_index]['test']['outputs'] = None
                dynamics[tmp_outputs_index]['test']['labels'] = None

            best_test_error = test_err
            wall_best_test_error = perf_counter()
            if not save_outputs:
                tmp_outputs_index = len(dynamics)
                save_outputs = True

        state['grad_norm'] = grad.norm().item()
        state['wall'] = perf_counter() - wall
        state['norm'] = sum(p.norm().pow(2) for p in f.parameters()).sqrt().item()
        state['dnorm'] = sum((p0 - p).norm().pow(2) for p0, p in zip(f0.parameters(), f.parameters())).sqrt().item()

        if args.arch == 'fc':
            def getw(f, i):
                return torch.cat(list(getattr(f.f, "W{}".format(i))))
            state['wnorm'] = [getw(f, i).norm().item() for i in range(f.f.L + 1)]
            state['dwnorm'] = [(getw(f, i) - getw(f0, i)).norm().item() for i in range(f.f.L + 1)]
            if args.save_weights:
                assert args.L == 1
                W = [getw(f, i) for i in range(2)]
                W0 = [getw(f0, i) for i in range(2)]
                state['w'] = [W[0][:, j].pow(2).mean().sqrt().item() for j in range(args.d)]
                state['dw'] = [(W[0][:, j] - W0[0][:, j]).pow(2).mean().sqrt().item() for j in range(args.d)]
                state['beta'] = W[1].pow(2).mean().sqrt().item()
                state['dbeta'] = (W[1] - W0[1]).pow(2).mean().sqrt().item()
                state["lambda"] = state['w'][0] / W[0][:, 1:].pow(2).sum(axis=1).mean().sqrt().item()
                if args.bias:
                    B = getattr(f.f, "B0")
                    B0 = getattr(f0.f, "B0")
                    state['b'] = B.pow(2).mean().sqrt().item()
                    state['db'] = (B - B0).pow(2).mean().sqrt().item()
                if args.save_neurons:
                    torch.manual_seed(2**8 + args.save_neurons)
                    selection = torch.randint(args.h, (args.save_neurons, ))
                    state["neurons"] = {
                        "w": [[W[0][s, i].item() for i in range(args.d)] for s in selection],
                        "b": [B[s].item() for s in selection],
                        "beta": [W[1][s].item() for s in selection],
                    }

        state['state'] = copy.deepcopy(f.state_dict()) if save_outputs and (args.save_state == 1) else None
        state['train'] = {
            'loss': loss_func(args, otr, ytr).mean().item(),
            'aloss': args.alpha * loss_func(args, otr, ytr).mean().item(),
            'err': (otr * ytr <= 0).double().mean().item(),
            'nd': (args.alpha * otr * ytr < args.stop_margin).long().sum().item(),
            'mind': (args.alpha * otr * ytr).min().item(),
            'maxd': (args.alpha * otr * ytr).max().item(),
            'dfnorm': otr.pow(2).mean().sqrt(),
            'fnorm': (otr + otr0).pow(2).mean().sqrt(),
            'outputs': otr if save_outputs else None,
            'labels': ytr if save_outputs else None,
        }
        state['test'] = {
            'loss': loss_func(args, ote, yte).mean().item(),
            'aloss': args.alpha * loss_func(args, ote, yte).mean().item(),
            'err': test_err,
            'nd': (args.alpha * ote * yte < args.stop_margin).long().sum().item(),
            'mind': (args.alpha * ote * yte).min().item(),
            'maxd': (args.alpha * ote * yte).max().item(),
            'dfnorm': ote.pow(2).mean().sqrt(),
            'fnorm': (ote + ote0).pow(2).mean().sqrt(),
            'outputs': ote if save_outputs else None,
            'labels': yte if save_outputs else None,
        }

        if args.save_function:
            if state['train']['aloss'] < al_function:
                try:
                    al_function = next(it_function)
                except StopIteration:
                    al_function = 0
                x1 = torch.zeros(100, args.d, dtype=torch.float64)
                x1[:, 0] = torch.linspace(-3, 3, 100)
                x1 = x1.to(device=args.device, dtype=torch.get_default_dtype())
                y1 = args.alpha * (f(x1) - f0(x1))
                state["function"] = {
                    "x1": y1,
                    "xtr": otr,
                }

        print(
            (
                "[i={d[step]:d} t={d[t]:.2e} wall={d[wall]:.0f}] " + \
                "[dt={d[dt]:.1e} dgrad={d[dgrad]:.1e} dout={d[dout]:.1e}] " + \
                "[train aL={d[train][aloss]:.2e} err={d[train][err]:.2f} " + \
                "nd={d[train][nd]}/{p} mind={d[train][mind]:.3f}] " + \
                "[test aL={d[test][aloss]:.2e} err={d[test][err]:.2f}]"
            ).format(d=state, p=len(ytr)),
            flush=True
        )
        dynamics.append(state)

        out = {
            'dynamics': dynamics,
        }

        if (args.ptr - state["train"]["nd"]) / args.ptr > args.stop_frac:
            stop = True

        yield f, out
        if stop:
            break


def run_exp(args, f0, xtr, ytr, xtk, ytk, xte, yte):
    run = {
        'args': args,
        'N': sum(p.numel() for p in f0.parameters()),
        'finished': False,
    }
    wall = perf_counter()

    if args.init_features_ptr == 1:
        parameters = [p for n, p in f0.named_parameters() if 'W{}'.format(args.L) in n or 'classifier' in n]
        assert parameters
        kernels = compute_kernels(f0, xtr, xte[:len(xtk)], parameters)
        for out in run_kernel('init_features_ptr', args, *kernels, xtr, ytr, xte[:len(xtk)], yte[:len(xtk)]):
            run['init_features_ptr'] = out

            if perf_counter() - wall > 120:
                wall = perf_counter()
                yield run
        del kernels

    if args.delta_kernel == 1 or args.init_kernel == 1:
        init_kernel = compute_kernels(f0, xtk, xte[:len(xtk)])

    if args.init_kernel == 1:
        for out in run_kernel('init_kernel', args, *init_kernel, xtk, ytk, xte[:len(xtk)], yte[:len(xtk)]):
            run['init_kernel'] = out

    if args.init_kernel_ptr == 1:
        init_kernel_ptr = compute_kernels(f0, xtr, xte[:len(xtk)])
        for out in run_kernel('init_kernel_ptr', args, *init_kernel_ptr, xtr, ytr, xte[:len(xtk)], yte[:len(xtk)]):
            run['init_kernel_ptr'] = out
        del init_kernel_ptr

    if args.delta_kernel == 1:
        init_kernel = (init_kernel[0].cpu(), init_kernel[2].cpu())
    elif args.init_kernel == 1:
        del init_kernel

    if args.save_function:
        run["coordinates"] = {
            "xtr": xtr,
            "x1": torch.linspace(-3, 3, 100),
        }

    if args.regular == 1:
        if args.running_kernel:
            it = iter(args.running_kernel)
            al = next(it)
        else:
            al = -1
        for f, out in run_regular(args, f0, xtr, ytr, xte, yte):
            run['regular'] = out
            if out['dynamics'][-1]['train']['aloss'] < al * out['dynamics'][0]['train']['aloss']:
                if args.init_kernel_ptr == 1:
                    assert len(xtk) >= len(xtr)
                    running_kernel = compute_kernels(f, xtk[:len(xtr)], xte[:len(xtk)])
                    for kout in run_kernel('kernel_ptr {}'.format(al), args, *running_kernel, xtk[:len(xtr)], ytk[:len(xtr)], xte[:len(xtk)], yte[:len(xtk)]):
                        out['dynamics'][-1]['kernel_ptr'] = kout
                    del running_kernel
                if args.init_features_ptr == 1:
                    parameters = [p for n, p in f.named_parameters() if 'W{}'.format(args.L) in n or 'classifier' in n]
                    assert parameters
                    assert len(xtk) >= len(xtr)
                    running_kernel = compute_kernels(f, xtk[:len(xtr)], xte[:len(xtk)], parameters)
                    for kout in run_kernel('features_ptr {}'.format(al), args, *running_kernel, xtk[:len(xtr)], ytk[:len(xtr)], xte[:len(xtk)], yte[:len(xtk)]):
                        out['dynamics'][-1]['features_ptr'] = kout
                    del running_kernel

                out['dynamics'][-1]['state'] = copy.deepcopy(f.state_dict())

                try:
                    al = next(it)
                except StopIteration:
                    al = 0

            if perf_counter() - wall > 120:
                wall = perf_counter()
                yield run
        yield run

        if args.delta_kernel == 1 or args.final_kernel == 1:
            final_kernel = compute_kernels(f, xtk, xte[:len(xtk)])
            if args.final_kernel_ptr == 1:
                ktktk, ktetk, ktete = final_kernel
                ktktk = ktktk[:len(xtr)][:, :len(xtr)]
                ktetk = ktetk[:, :len(xtr)]
                final_kernel_ptr = (ktktk, ktetk, ktete)

        elif args.final_kernel_ptr == 1:
            final_kernel_ptr = compute_kernels(f, xtk[:len(xtr)], xte[:len(xtk)])

        if args.final_kernel == 1:
            for out in run_kernel('final_kernel', args, *final_kernel, xtk, ytk, xte[:len(xtk)], yte[:len(xtk)]):
                run['final_kernel'] = out

                if perf_counter() - wall > 120:
                    wall = perf_counter()
                    yield run
            if args.delta_kernel == 0:
                del final_kernel

        if args.final_kernel_ptr == 1:
            assert len(xtk) >= len(xtr)
            for out in run_kernel('final_kernel_ptr', args, *final_kernel_ptr, xtk[:len(xtr)], ytk[:len(xtr)], xte[:len(xtk)], yte[:len(xtk)]):
                run['final_kernel_ptr'] = out

                if perf_counter() - wall > 120:
                    wall = perf_counter()
                    yield run
            del final_kernel_ptr

        if args.delta_kernel == 1:
            final_kernel = (final_kernel[0].cpu(), final_kernel[2].cpu())
            run['delta_kernel'] = {
                'train': (init_kernel[0] - final_kernel[0]).norm().item(),
                'test': (init_kernel[1] - final_kernel[1]).norm().item(),
            }
            del init_kernel, final_kernel

        if args.stretch_kernel == 1:
            assert args.save_weights
            #lam = [x["w"][0] / torch.tensor(x["w"][1:]).float().mean() for x in run['regular']["dynamics"]]
            #lam = [x["w"][0] / torch.tensor(x["w"][1:]).pow(2).mean().sqrt().item() for x in run['regular']["dynamics"]]
            lam = [x["lambda"] for x in run['regular']["dynamics"]]
            frac = [(args.ptr - x["train"]["nd"]) / args.ptr for x in run['regular']["dynamics"]]
            for _lam, _frac in zip(lam, frac):
                if _frac > 0.1:
                    lam_star = _lam
                    break
            _xtr = xtr.clone()
            _xte = xte.clone()
            _xtr[:, 1:] = xtr[:, 1:] / lam_star
            _xte[:, 1:] = xte[:, 1:] / lam_star
            stretch_kernel = compute_kernels(f0, _xtr, _xte)
<<<<<<< HEAD
            for out in run_kernel(args, *stretch_kernel, f0, _xtr, ytr, _xte, yte):
                run['stretch_kernel'] = out
=======
            for out in run_kernel('stretch_kernel', args, *stretch_kernel, _xtr, ytr, _xte, yte):
                run['stretch_kernel'] = out

                if perf_counter() - wall > 120:
                    wall = perf_counter()
                    yield run
            del stretch_kernel

        if args.final_features == 1:
            parameters = [p for n, p in f.named_parameters() if 'W{}'.format(args.L) in n or 'classifier' in n]
            assert parameters
            kernels = compute_kernels(f, xtk, xte[:len(xtk)], parameters)
            for out in run_kernel('final_features', args, *kernels, xtk, ytk, xte[:len(xtk)], yte[:len(xtk)]):
                run['final_features'] = out

                if perf_counter() - wall > 120:
                    wall = perf_counter()
                    yield run
            del kernels

        if args.final_features_ptr == 1:
            parameters = [p for n, p in f.named_parameters() if 'W{}'.format(args.L) in n or 'classifier' in n]
            assert parameters
            assert len(xtk) >= len(xtr)
            kernels = compute_kernels(f, xtk[:len(xtr)], xte[:len(xtk)], parameters)
            for out in run_kernel('final_features_ptr', args, *kernels, xtk[:len(xtr)], ytk[:len(xtr)], xte[:len(xtk)], yte[:len(xtk)]):
                run['final_features_ptr'] = out

                if perf_counter() - wall > 120:
                    wall = perf_counter()
                    yield run
            del kernels

        if args.final_headless == 1:
            parameters = [p for n, p in f.named_parameters() if not 'f.W0.' in n and not 'f.conv_stem.w' in n]
            assert len(xtk) >= len(xtr)
            kernels = compute_kernels(f, xtk, xte[:len(xtk)], parameters)
            for out in run_kernel('final_headless', args, *kernels, xtk, ytk, xte[:len(xtk)], yte[:len(xtk)]):
                run['final_headless'] = out

                if perf_counter() - wall > 120:
                    wall = perf_counter()
                    yield run
            del kernels

        if args.final_headless_ptr == 1:
            parameters = [p for n, p in f.named_parameters() if not 'f.W0.' in n and not 'f.conv_stem.w' in n]
            assert len(xtk) >= len(xtr)
            kernels = compute_kernels(f, xtk[:len(xtr)], xte[:len(xtk)], parameters)
            for out in run_kernel('final_headless_ptr', args, *kernels, xtk[:len(xtr)], ytk[:len(xtr)], xte[:len(xtk)], yte[:len(xtk)]):
                run['final_headless_ptr'] = out

                if perf_counter() - wall > 120:
                    wall = perf_counter()
                    yield run
            del kernels
>>>>>>> 9e9abcfb

    run['finished'] = True
    yield run


def init(args):
    torch.backends.cudnn.benchmark = True
    if args.dtype == 'float64':
        torch.set_default_dtype(torch.float64)
    if args.dtype == 'float32':
        torch.set_default_dtype(torch.float32)

    [(xte, yte, ite), (xtk, ytk, itk), (xtr, ytr, itr)] = get_binary_dataset(
        args.dataset,
        (args.pte, args.ptk, args.ptr),
        (args.seed_testset + args.pte, args.seed_kernelset + args.ptk, args.seed_trainset + args.ptr),
        args.d,
        (args.data_param1, args.data_param2),
        args.device,
        torch.get_default_dtype()
    )

    torch.manual_seed(0)

    if args.act == 'relu':
        _act = torch.relu
    elif args.act == 'tanh':
        _act = torch.tanh
    elif args.act == 'softplus':
        _act = torch.nn.functional.softplus
    elif args.act == 'swish':
        _act = swish
    else:
        raise ValueError('act not specified')

    def __act(x):
        b = args.act_beta
        return _act(b * x) / b
    factor = __act(torch.randn(100000, dtype=torch.float64)).pow(2).mean().rsqrt().item()

    def act(x):
        return __act(x) * factor

    _d = abs(act(torch.randn(100000, dtype=torch.float64)).pow(2).mean().rsqrt().item() - 1)
    assert _d < 1e-2, _d

    torch.manual_seed(args.seed_init + hash(args.alpha) + args.ptr)

    if args.arch == 'fc':
        assert args.L is not None
        xtr = xtr.flatten(1)
        xtk = xtk.flatten(1)
        xte = xte.flatten(1)
        f = FC(xtr.size(1), args.h, 1, args.L, act, args.bias, args.last_bias, args.var_bias)

    elif args.arch == 'cv':
        assert args.bias == 0
        f = CV(xtr.size(1), args.h, L1=args.cv_L1, L2=args.cv_L2, act=act, h_base=args.cv_h_base,
               fsz=args.cv_fsz, pad=args.cv_pad, stride_first=args.cv_stride_first)
    elif args.arch == 'resnet':
        assert args.bias == 0
        f = Wide_ResNet(xtr.size(1), 28, args.h, act, 1, args.mix_angle)
    elif args.arch == 'mnas':
        assert args.act == 'swish'
        f = MnasNetLike(xtr.size(1), args.h, 1, args.cv_L1, args.cv_L2, dim=xtr.dim() - 2)
    elif args.arch == 'mnist':
        assert args.dataset == 'mnist'
        f = MNISTNet(xtr.size(1), args.h, 1, act)
    elif args.arch == 'fixed_weights':
        f = FixedWeights(args.d, args.h, act, args.bias)
    elif args.arch == 'fixed_angles':
        f = FixedAngles(args.d, args.h, act, args.bias)
    elif args.arch == 'conv1d':
        f = Conv1d(args.d, args.h, act, args.bias)
    else:
        raise ValueError('arch not specified')

    f = SplitEval(f, args.chunk)
    f = f.to(args.device)

    return f, xtr, ytr, itr, xtk, ytk, itk, xte, yte, ite


def execute(args):
    f, xtr, ytr, itr, xtk, ytk, itk, xte, yte, ite = init(args)

    torch.manual_seed(0)
    for run in run_exp(args, f, xtr, ytr, xtk, ytk, xte, yte):
        run['dataset'] = {
            'test': ite,
            'kernel': itk,
            'train': itr,
        }
        yield run


def main():
    git = {
        'log': subprocess.getoutput('git log --format="%H" -n 1 -z'),
        'status': subprocess.getoutput('git status -z'),
    }

    parser = argparse.ArgumentParser()
    parser.add_argument("--device", type=str, default='cuda')
    parser.add_argument("--dtype", type=str, default='float64')

    parser.add_argument("--seed_init", type=int, default=0)
    parser.add_argument("--seed_testset", type=int, default=0, help="determines the testset, will affect the kernelset and trainset as well")
    parser.add_argument("--seed_kernelset", type=int, default=0, help="determines the kernelset, will affect the trainset as well")
    parser.add_argument("--seed_trainset", type=int, default=0, help="determines the trainset")

    parser.add_argument("--dataset", type=str, required=True)
    parser.add_argument("--ptr", type=int, required=True)
    parser.add_argument("--ptk", type=int, default=0)
    parser.add_argument("--pte", type=int)
    parser.add_argument("--d", type=int)
    parser.add_argument("--whitening", type=int, default=1)
    parser.add_argument("--data_param1", type=int,
                        help="Sphere dimension if dataset = Cylinder."
                        "Total number of cells, if dataset = sphere_grid. "
                        "n0 if dataset = signal_1d.")
    parser.add_argument("--data_param2", type=float,
                        help="Stretching factor for non-spherical dimensions if dataset = cylinder."
                        "Number of bins in theta, if dataset = sphere_grid.")

    parser.add_argument("--arch", type=str, required=True)
    parser.add_argument("--act", type=str, required=True)
    parser.add_argument("--act_beta", type=float, default=1.0)
    parser.add_argument("--bias", type=float, default=0)
    parser.add_argument("--last_bias", type=float, default=0)
    parser.add_argument("--var_bias", type=float, default=0)
    parser.add_argument("--L", type=int)
    parser.add_argument("--h", type=int, required=True)
    parser.add_argument("--mix_angle", type=float, default=45)
    parser.add_argument("--cv_L1", type=int, default=2)
    parser.add_argument("--cv_L2", type=int, default=2)
    parser.add_argument("--cv_h_base", type=float, default=1)
    parser.add_argument("--cv_fsz", type=int, default=5)
    parser.add_argument("--cv_pad", type=int, default=1)
    parser.add_argument("--cv_stride_first", type=int, default=1)

    parser.add_argument("--init_kernel", type=int, default=0)
    parser.add_argument("--init_kernel_ptr", type=int, default=0)
    parser.add_argument("--regular", type=int, default=1)
    parser.add_argument('--running_kernel', nargs='+', type=float)
    parser.add_argument("--final_kernel", type=int, default=0)
    parser.add_argument("--final_kernel_ptr", type=int, default=0)
    parser.add_argument("--final_headless", type=int, default=0)
    parser.add_argument("--final_headless_ptr", type=int, default=0)
    parser.add_argument("--init_features_ptr", type=int, default=0)
    parser.add_argument("--final_features", type=int, default=0)
    parser.add_argument("--final_features_ptr", type=int, default=0)
    parser.add_argument("--train_kernel", type=int, default=1)
    parser.add_argument("--store_kernel", type=int, default=0)
    parser.add_argument("--delta_kernel", type=int, default=0)
    parser.add_argument("--stretch_kernel", type=int, default=0)

    parser.add_argument("--save_outputs", type=int, default=0)
    parser.add_argument("--save_state", type=int, default=0)
    parser.add_argument("--save_weights", type=int, default=0)
    parser.add_argument("--save_neurons", type=int, default=0)
    parser.add_argument("--save_function", nargs='+', type=float)

    parser.add_argument("--alpha", type=float, required=True)
    parser.add_argument("--f0", type=int, default=1)

    parser.add_argument("--tau_over_h", type=float, default=0.0)
    parser.add_argument("--tau_over_h_kernel", type=float)
    parser.add_argument("--tau_alpha_crit", type=float)

    parser.add_argument("--max_wall", type=float, required=True)
    parser.add_argument("--max_wall_kernel", type=float)
    parser.add_argument("--wall_max_early_stopping", type=float)
    parser.add_argument("--chunk", type=int)
    parser.add_argument("--max_dgrad", type=float, default=1e-4)
    parser.add_argument("--max_dout", type=float, default=1e-1)

    parser.add_argument("--loss", type=str, default="softhinge")
    parser.add_argument("--loss_beta", type=float, default=20.0)
    parser.add_argument("--loss_margin", type=float, default=1.0)
    parser.add_argument("--stop_margin", type=float, default=1.0)
    parser.add_argument("--stop_frac", type=float, default=1.0)
    parser.add_argument("--bs", type=int)

    parser.add_argument("--ckpt_step", type=int, default=100)
    parser.add_argument("--ckpt_tau", type=float, default=1e4)

    parser.add_argument("--pickle", type=str, required=True)
    args = parser.parse_args()

    if args.pte is None:
        args.pte = args.ptr

    if args.chunk is None:
        args.chunk = max(args.ptr, args.pte, args.ptk)

    if args.max_wall_kernel is None:
        args.max_wall_kernel = args.max_wall

    if args.tau_over_h_kernel is None:
        args.tau_over_h_kernel = args.tau_over_h

    if args.seed_init == -1:
        args.seed_init = args.seed_trainset

    torch.save(args, args.pickle)
    saved = False
    try:
        for res in execute(args):
            res['git'] = git
            with open(args.pickle, 'wb') as f:
                torch.save(args, f)
                torch.save(res, f)
                saved = True
    except:
        if not saved:
            os.remove(args.pickle)
        raise


if __name__ == "__main__":
    main()<|MERGE_RESOLUTION|>--- conflicted
+++ resolved
@@ -476,10 +476,6 @@
             _xtr[:, 1:] = xtr[:, 1:] / lam_star
             _xte[:, 1:] = xte[:, 1:] / lam_star
             stretch_kernel = compute_kernels(f0, _xtr, _xte)
-<<<<<<< HEAD
-            for out in run_kernel(args, *stretch_kernel, f0, _xtr, ytr, _xte, yte):
-                run['stretch_kernel'] = out
-=======
             for out in run_kernel('stretch_kernel', args, *stretch_kernel, _xtr, ytr, _xte, yte):
                 run['stretch_kernel'] = out
 
@@ -536,7 +532,6 @@
                     wall = perf_counter()
                     yield run
             del kernels
->>>>>>> 9e9abcfb
 
     run['finished'] = True
     yield run
